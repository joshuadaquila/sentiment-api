--- conflicted
+++ resolved
@@ -10,13 +10,8 @@
 # Download necessary NLTK corpora
 try:
     nltk.download('stopwords')
-<<<<<<< HEAD
-    nltk.download('punkt')
-    nltk.download('averaged_perceptron_tagger')
-=======
     nltk.download('punkt_tab')
     nltk.download('averaged_perceptron_tagger_eng')
->>>>>>> 311d47bd
 except Exception as e:
     print(f"Error downloading NLTK corpora: {e}")
 
@@ -53,31 +48,6 @@
     adjectives = [word for word, tag in tagged_words if tag in ['JJ', 'JJR', 'JJS']]  # Adjective tags
     return adjectives
 
-<<<<<<< HEAD
-# Function to explain sentiment prediction based on the Logistic Regression model
-def get_sentiment_explanation(text, sentiment_prediction, vectorizer, model):
-    text_vectorized = vectorizer.transform([text])
-    feature_names = vectorizer.get_feature_names_out()
-    coefficients = model.coef_.flatten()
-    top_n = 5
-
-    if sentiment_prediction == 'positive':
-        top_words_indices = coefficients.argsort()[-top_n:][::-1]
-    elif sentiment_prediction == 'negative':
-        top_words_indices = coefficients.argsort()[:top_n]
-    else:
-        top_words_indices = coefficients.argsort()[top_n // 2:top_n // 2 + 5]
-
-    top_words_indices = [i for i in top_words_indices if i < len(feature_names)]
-    top_words = [feature_names[i] for i in top_words_indices]
-    adjectives = extract_adjectives(text)
-
-    explanation = {
-        "sentiment": sentiment_prediction,
-        "top_words": top_words,
-        "adjectives": adjectives,
-        "coefficients": coefficients[top_words_indices].tolist()
-=======
 
 # Function to explain sentiment predictions
 def get_sentiment_explanation(text, sentiment_prediction, vectorizer, model):
@@ -117,57 +87,10 @@
         "top_words": top_words,
         "coefficients": top_coefficients.tolist(),
         "adjectives": adjectives
->>>>>>> 311d47bd
     }
 
     return explanation
 
-<<<<<<< HEAD
-# Function to get the most mentioned words for sentiment
-def get_most_mentioned_words_for_sentiment(texts, vectorizer, top_n=10):
-    texts_vectorized = vectorizer.transform(texts)
-    feature_names = vectorizer.get_feature_names_out()
-    summed_tfidf = np.array(texts_vectorized.sum(axis=0)).flatten()
-    sorted_indices = summed_tfidf.argsort()[-top_n:][::-1]
-    top_words = [feature_names[i] for i in sorted_indices]
-
-    return top_words
-
-# Function to get the most mentioned sentiment-related words for each sentiment
-def get_sentiment_related_words_for_sentiment(texts, sentiment, top_n=10):
-    sentiment_related_words = []
-    for text in texts:
-        adjectives = extract_adjectives(text)
-        sentiment_related_words.extend(adjectives)
-
-    word_freq = nltk.FreqDist(sentiment_related_words)
-    most_common_words = word_freq.most_common(top_n)
-
-    return [word for word, count in most_common_words]
-
-# Function to explain LDA predictions
-def get_lda_explanation(lda_model, count_vectorizer, text):
-    """
-    Provides an explanation of the LDA prediction based on the LDA model's parameters
-    and the top words contributing to the predicted class.
-    """
-    # Vectorize the text for feature extraction
-    text_vectorized = count_vectorizer.transform([text])
-
-    # Get the predicted class
-    predicted_class = lda_model.predict(text_vectorized)[0]
-
-    # Get the feature names (words)
-    feature_names = count_vectorizer.get_feature_names_out()
-
-    # Get the coefficients for the predicted class
-    class_coefficients = lda_model.coef_[predicted_class]
-
-    # Get the top words for the predicted class (using coefficients from the LDA model)
-    top_indices = class_coefficients.argsort()[-5:][::-1]  # Get top 5 words
-    top_words = [feature_names[i] for i in top_indices]
-    top_coefficients = class_coefficients[top_indices].tolist()  # Get the corresponding coefficients
-=======
 @app.route('/predictEvent', methods=['POST'])
 def predictEvent():
     data = request.json
@@ -313,7 +236,6 @@
     # Extract the top 5 contributing words
     top_words = [word for word, _ in sorted_word_contributions[:5]]
     top_coefficients = [contrib for _, contrib in sorted_word_contributions[:5]]
->>>>>>> 311d47bd
 
     lda_explanation = {
         "predicted_class": int(predicted_class),  # Convert to standard Python int
@@ -323,8 +245,6 @@
 
     return lda_explanation
 
-<<<<<<< HEAD
-=======
 @app.route('/healthz', methods=['GET'])
 def health_check():
     try:
@@ -334,7 +254,6 @@
         # In case of an error, respond with an internal server error status
         return jsonify({"status": "unhealthy", "message": str(e)}), 500
 
->>>>>>> 311d47bd
 # Update the predict function to include LDA explanations
 @app.route('/predict', methods=['POST'])
 def predict():
@@ -402,13 +321,10 @@
 
     except Exception as e:
         return jsonify({"error": f"Error in prediction: {e}"}), 500
-<<<<<<< HEAD
-=======
-
-
-
-
->>>>>>> 311d47bd
+
+
+
+
 
 if __name__ == '__main__':
     app.run(debug=True)